#!/usr/bin/python
# -*- coding: utf-8 -*-

"""
Examples for Python-nvd3 is a Python wrapper for NVD3 graph library.
NVD3 is an attempt to build re-usable charts and chart components
for d3.js without taking away the power that d3.js gives you.

Project location : https://github.com/areski/python-nvd3
"""

from nvd3 import lineChart
from numpy import sin, pi, linspace

output_file = open('test_lineChartXY.html', 'w')

<<<<<<< HEAD
chart = lineChart(name="lineChart", date=False, x_format="f", y_format="f", width=500, height=500, show_legend=False)
=======
chart = lineChart(date=False,
                  x_axis_format=".1f",y_axis_format=".1f",
                  width=500, height=500,
                  show_legend=False)
>>>>>>> f2abd2b4

#lissajous parameters of a/b
a = [1, 3, 5, 3]
b = [1, 5, 7, 4]
delta = pi / 2
t = linspace(-pi, pi, 300)

for i in range(0, 4):
    x = sin(a[i] * t + delta)
    y = sin(b[i] * t)
    chart.add_serie(y=y, x=x, name='lissajous-n%d' % i, color='red' if i == 0 else 'black')

chart.buildhtml()
output_file.write(chart.htmlcontent)
output_file.close()<|MERGE_RESOLUTION|>--- conflicted
+++ resolved
@@ -14,14 +14,10 @@
 
 output_file = open('test_lineChartXY.html', 'w')
 
-<<<<<<< HEAD
-chart = lineChart(name="lineChart", date=False, x_format="f", y_format="f", width=500, height=500, show_legend=False)
-=======
 chart = lineChart(date=False,
-                  x_axis_format=".1f",y_axis_format=".1f",
+                  x_axis_format=".1f", y_axis_format=".1f",
                   width=500, height=500,
                   show_legend=False)
->>>>>>> f2abd2b4
 
 #lissajous parameters of a/b
 a = [1, 3, 5, 3]
